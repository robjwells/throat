# -*- coding: utf-8
""" Here is where all the good stuff happens """

import time
import re
import uuid
import socket
from wsgiref.handlers import format_date_time
import datetime
import bcrypt
from flask import Flask, render_template, session, redirect, url_for, abort, g
from flask import make_response, Markup, request, jsonify
from flask_login import LoginManager, login_required, current_user, login_user
from flask_webpack import Webpack
from feedgen.feed import FeedGenerator

from .forms import RegistrationForm, LoginForm, LogOutForm, EditSubFlair
from .forms import CreateSubForm, EditSubForm, EditUserForm, EditSubCSSForm
from .forms import CreateSubTextPost, EditSubTextPostForm, CreateSubLinkPost
from .forms import CreateUserMessageForm, PostComment, EditModForm
from .forms import DeletePost, CreateUserBadgeForm, EditMod2Form, DummyForm
from .forms import EditSubLinkPostForm, BanUserSubForm, EditPostFlair
from .forms import CreateSubFlair, UseBTCdonationForm, BanDomainForm
from .forms import CreateMulti, EditMulti
from .forms import UseInviteCodeForm, LiveChat
from .views import do, api
from .views.api import oauth
from . import misc, forms, caching
from .socketio import socketio, send_uinfo
from . import database as db
from .misc import SiteAnon, getSuscriberCount, getDefaultSubs, allowedNames, get_errors
from .sorting import NewSorting
from .models import db as pdb
from .models import Sub, SubPost, User, SubPostComment

# /!\ EXPERIMENTAL /!\
import config
from wheezy.template.engine import Engine
from wheezy.template.ext.core import CoreExtension
from wheezy.template.loader import FileLoader

engine = Engine(
    loader=FileLoader(['app/html']),
    extensions=[CoreExtension()]
)

# from werkzeug.contrib.profiler import ProfilerMiddleware

app = Flask(__name__)
webpack = Webpack()
app.jinja_env.cache = {}

# app.config['PROFILE'] = True
# app.wsgi_app = ProfilerMiddleware(app.wsgi_app)

app.register_blueprint(do)
app.register_blueprint(api)
app.config.from_object('config')
app.config['WEBPACK_MANIFEST_PATH'] = 'manifest.json'
if app.config['TESTING']:
    import logging
    logging.basicConfig(level=logging.DEBUG)

webpack.init_app(app)
pdb.init_app(app)
oauth.init_app(app)
socketio.init_app(app, message_queue=app.config['SOCKETIO_REDIS_URL'])
caching.cache.init_app(app)

login_manager = LoginManager(app)
login_manager.anonymous_user = SiteAnon
origstatic = app.view_functions['static']

engine.global_vars.update({'current_user': current_user, 'request': request, 'config': config,
                           'url_for': url_for, 'asset_url_for': webpack.asset_url_for, 'func': misc,
                           'form': forms, 'hostname': socket.gethostname()})


def cache_static(*args, **kwargs):
    """ We use this to make a far-expiry cache when we serve the assets
    directly (like we do in Heroku). This makes the browser just use the cached
    resources instead of checking if they changed and getting a 302
    response. """
    response = make_response(origstatic(*args, **kwargs))
    expires_time = time.mktime((datetime.datetime.now() +
                                datetime.timedelta(days=365)).timetuple())

    response.headers['Cache-Control'] = 'public, max-age=31536000'
    response.headers['Expires'] = format_date_time(expires_time)
    return response


app.view_functions['static'] = cache_static


@app.template_filter('rnentity')
def rnentity(text):
    """ hacky fixes for escaping new lines on templates """
    return Markup(text.replace('\r\n', '&#10;').replace('\n', '&#10;'))


@app.teardown_appcontext
def close_db(error):
    """Closes the database again at the end of the request."""
    if hasattr(g, 'dbmod'):
        g.db.commit()

    if hasattr(g, 'db'):
        g.db.close()


@app.before_request
def do_magic_stuff():
    """ We save the appconfig here because it can change during runtime
    (for unit tests) and we can't import app from some modules """
    g.appconfig = app.config
    if 'usid' not in session:
        session['usid'] = 'us' + str(uuid.uuid4())

# @app.before_first_request
# def initialize_database():
#     """ This is executed before any request is processed. We use this to
#     create all the tables and database shit we need. """
#     db.create_all()


@login_manager.user_loader
def load_user(user_id):
    """ This is used by flask_login to reload an user from a previously stored
    unique identifier. Required for the 'remember me' functionality. """
    return misc.load_user(user_id)


@app.before_request
def before_request():
    """ Called before the request is processed. Used to time the request """
    g.start = time.time()


@app.after_request
def after_request(response):
    """ Called after the request is processed. Used to time the request """
    if not app.debug and not current_user.is_admin():
        return response  # We won't do this if we're in production mode
    diff = time.time() - g.start
    diff = int(diff * 1000)
    if app.debug:
        print("Exec time: %s ms" % str(diff))

    if not hasattr(g, 'qc'):
        g.qc = 0
    if response.response and isinstance(response.response, list):
        etime = str(diff).encode()

        response.response[0] = response.response[0] \
                                       .replace(b'__EXECUTION_TIME__', etime)
        response.response[0] = response.response[0] \
                                       .replace(b'__DB_QUERIES__',
                                                str(g.qc).encode())
        response.headers["content-length"] = len(response.response[0])
    return response


@app.context_processor
def utility_processor():
    """ Here we set some useful stuff for templates """
    # TODO: Kill this huge mass of shit
    return {'loginform': LoginForm(), 'regform': RegistrationForm(),
            'logoutform': LogOutForm(), 'sendmsg': CreateUserMessageForm(),
            'csubform': CreateSubForm(), 'markdown': misc.our_markdown,
            'commentform': PostComment(), 'dummyform': DummyForm(),
            'delpostform': DeletePost(), 'hostname': socket.gethostname(),
            'config': app.config, 'form': forms, 'db': db,
            'getSuscriberCount': getSuscriberCount, 'func': misc, 'time': time}


@app.route("/")
def index():
    """ The index page, shows /hot of current subscriptions """
    return home_hot(1)


@app.route("/hot", defaults={'page': 1})
@app.route("/hot/<int:page>")
def home_hot(page):
    """ /hot for subscriptions """
    posts = list(misc.getPostList(misc.postListQueryHome(), 'hot', page).dicts())
    print(time.time())
    return engine.get_template('index.html').render({'posts': posts, 'sort_type': 'home_hot', 'page': page,
                                                     'subOfTheDay': misc.getSubOfTheDay(), 'posts': posts,
                                                     'changeLog': misc.getChangelog(), 'ann': misc.getAnnouncement(),
                                                     'kw': {}})


@app.route("/new", defaults={'page': 1})
@app.route("/new/<int:page>")
def home_new(page):
    """ /new for subscriptions """
    posts = misc.getPostList(misc.postListQueryHome(), 'new', page).dicts()
    return render_template('index.html', page=page, sort_type='home_new',
                           posts=posts)


@app.route("/top", defaults={'page': 1})
@app.route("/top/<int:page>")
def home_top(page):
    """ /top for subscriptions """
    posts = misc.getPostList(misc.postListQueryHome(), 'top', page).dicts()

    return render_template('index.html', page=page, sort_type='home_top',
                           posts=posts)


@app.route("/all/new.rss")
def all_new_rss():
    """ RSS feed for /all/new """
    fg = FeedGenerator()
    fg.title("/all/new")
    fg.subtitle("All new posts feed")
    fg.link(href=url_for('all_new', _external=True))
    fg.generator("Phuks")
    posts = misc.getPostList(misc.postListQueryBase(), 'new', 1).dicts()
    for post in posts:
        fe = fg.add_entry()
        url = url_for('view_post', sub=post['sub'],
                      pid=post['pid'],
                      _external=True)
        fe.id(url)
        fe.link({'href': url, 'rel': 'self'})
        fe.title(post['title'])

    return fg.rss_str(pretty=True)


@app.route("/all/new", defaults={'page': 1})
@app.route("/all/new/<int:page>")
def all_new(page):
    """ The index page, all posts sorted as most recent posted first """
    k = time.time()
    posts = list(misc.getPostList(misc.postListQueryBase(), 'new', page).dicts())
    return engine.get_template('index.html').render({'posts': posts, 'sort_type': 'all_new', 'page': page,
                                                     'subOfTheDay': misc.getSubOfTheDay(), 'posts': posts,
                                                     'changeLog': misc.getChangelog(), 'ann': misc.getAnnouncement(),
                                                     'kw': {}})


@app.route("/all/new/more", defaults={'pid': None})
@app.route('/all/new/more/<int:pid>')
def all_new_more(pid=None):
    """ Returns more posts for /all/new (used for infinite scroll) """
    if not pid:
        abort(404)
    posts = misc.getPostList(misc.postListQueryBase().where(SubPost.pid < pid), 'new', 1).dicts()
    return engine.get_template('shared/post.html').render({'posts': posts, 'sub': False})


@app.route("/domain/<domain>", defaults={'page': 1})
@app.route("/domain/<domain>/<int:page>")
def all_domain_new(domain, page):
    """ The index page, all posts sorted as most recent posted first """
    domain = re.sub('[^A-Za-z0-9.\-_]+', '', domain)
    posts = misc.getPostList(misc.postListQueryBase().where(SubPost.link % ('%://' + domain + '/%')),
                             'new', 1).dicts()
    return render_template('index.html', page=page, kw={'domain': domain},
                           sort_type='all_domain_new',
                           posts=posts)


@app.route("/search/<term>", defaults={'page': 1})
@app.route("/search/<term>/<int:page>")
def search(page, term):
    """ The index page, with basic title search """
    term = re.sub('[^A-Za-z0-9.,\-_\'" ]+', '', term)
    posts = misc.getPostList(misc.postListQueryBase().where(SubPost.title % ('%' + term + '%')),
                             'new', 1).dicts()

    return render_template('index.html', page=page, sort_type='search',
                           posts=posts, kw={'term': term})


@app.route("/all/top", defaults={'page': 1})
@app.route("/all/top/<int:page>")
def all_top(page):
    """ The index page, all posts sorted as most recent posted first """
    posts = misc.getPostList(misc.postListQueryBase(), 'top', page).dicts()

    return render_template('index.html', page=page, sort_type='all_top',
                           posts=posts)


@app.route("/all", defaults={'page': 1})
@app.route("/all/hot", defaults={'page': 1})
@app.route("/all/hot/<int:page>")
def all_hot(page):
    """ The index page, all posts sorted as most recent posted first """
    posts = misc.getPostList(misc.postListQueryBase(), 'hot', page).dicts()

    return render_template('index.html', page=page, sort_type='all_hot',
                           posts=posts)


# Note for future self: I rewrote until this part. You should do the rest.

@app.route("/subs/search/<term>", defaults={'page': 1})
@app.route("/subs/search/<term>/<int:page>")
def subs_search(page, term):
    """ The subs index page, with basic title search """
    term = re.sub('[^A-Za-z0-9\-_]+', '', term)
    c = db.query('SELECT * FROM `sub` WHERE `name` LIKE %s '
                 'ORDER BY `name` ASC LIMIT %s ,30',
                 ('%' + term + '%', (page - 1) * 30))
    return render_template('subs.html', page=page, subs=c.fetchall())


@app.route("/subs/tag/<term>", defaults={'page': 1})
@app.route("/subs/tag/<term>/<int:page>")
def subs_tag_search(page, term):
    """ The subs index page, with basic tag search """
    term = re.sub('[^A-Za-z0-9.\-_]+', '', term)
    subs = misc.getSubTagsSearch(page=page, term=term)
    sublist = ''
    for sub in subs:
        sublist += sub['name'] + '+'
    ptype = 'tagmatch'
    return render_template('subs.html', page=page, subs=subs, ptype=ptype, sublist=sublist[:-1])


@app.route("/welcome")
def welcome():
    """ Welcome page for new users """
    return render_template('welcome.html')


@app.route("/canary")
def canary():
    """ Warrent canary """
    return render_template('canary.html')


@app.route("/miner")
def miner():
    """ miner """
    return render_template('miner.html')


@app.route("/donate")
def donate():
    """ Donation page """
    return render_template('donate.html')


@app.route("/userguide")
def userguide():
    """ User Guide page """
    return render_template('userguide.html')


@app.route("/subs", defaults={'page': 1})
@app.route("/subs/<int:page>")
def view_subs(page):
    """ Here we can view available subs """
    c = db.query('SELECT * FROM `sub` ORDER BY `name` ASC Limit 30 OFFSET %s',
                 (((page - 1) * 30),))
    return render_template('subs.html', page=page, subs=c.fetchall())


@app.route("/mysubs")
def view_my_subs():
    """ Here we can view subscribed subs """
    if current_user.is_authenticated:
        subs = db.get_user_subscriptions_subs(current_user.uid)
        return render_template('mysubs.html', subs=subs)
    else:
        abort(403)


@app.route("/modsubs")
def view_mymodded_subs():
    """ Here we can view subscribed subs """
    if current_user.is_authenticated:
        subs = db.get_user_modded_subs(current_user.uid)
        return render_template('mysubs.html', subs=subs)
    else:
        abort(403)


@app.route("/myblockedsubs")
def view_myblocked_subs():
    """ Here we can view subscribed subs """
    if current_user.is_authenticated:
        subs = db.get_user_blocked_subs(current_user.uid)
        return render_template('mysubs.html', subs=subs)
    else:
        abort(403)


@app.route("/mymultis")
def view_my_multis():
    """ Here we can view user multis """
    if current_user.is_authenticated:
        multis = db.get_user_multis(current_user.uid)
        formmultis = []
        for multi in multis:
            formmultis.append(EditMulti(multi=multi['mid'], name=multi['name'],
                                        subs=multi['subs']))
        return render_template('mymultis.html', multis=formmultis,
                               multilist=multis,
                               createmulti=CreateMulti())
    else:
        abort(403)


@app.route("/random")
def random_sub():
    """ Here we get a random sub """
    c = db.query('SELECT `name` FROM `sub` ORDER BY RAND() LIMIT 1')
    return redirect(url_for('view_sub', sub=c.fetchone()['name']))


@app.route("/live", defaults={'page': 1})
@app.route("/live/<int:page>")
def view_live_sub(page):
    """ God knows what this does """
    sub = db.get_sub_from_name('live')
    if not sub:
        abort(404)

    posts = db.query('SELECT * FROM `sub_post` WHERE `sid`=%s '
                     'ORDER BY `posted` DESC LIMIT %s,20',
                     (sub['sid'], (page - 1) * 20, )).fetchall()
    chats = db.query('SELECT * FROM `live_chat` '
                     'ORDER BY `xid` DESC LIMIT %s',
                     (20, )).fetchall()
    mods = db.get_sub_metadata(sub['sid'], 'mod2', _all=True)
    createtxtpost = CreateSubTextPost(sub='live')
    createlinkpost = CreateSubLinkPost(sub='live')

    return render_template('sublive.html', sub=sub, page=page,
                           sort_type='view_live_sub',
                           posts=posts, mods=mods, chats=chats,
                           txtpostform=createtxtpost, livechat=LiveChat(),
                           lnkpostform=createlinkpost)


@app.route("/createsub")
def create_sub():
    """ Here we can view the create sub form """
    if current_user.is_authenticated:
        createsub = CreateSubForm()
        return render_template('createsub.html', csubform=createsub)
    else:
        abort(403)


@app.route("/s/<sub>/")
@app.route("/s/<sub>")
def view_sub(sub):
    """ Here we can view subs """
    if sub.lower() == "all":
        return redirect(url_for('all_hot', page=1))
    if sub.lower() == "live":
        return redirect(url_for('view_live_sub', page=1))
    sub = db.get_sub_from_name(sub)
    if not sub:
        abort(404)

    x = db.get_sub_metadata(sub['sid'], 'sort')
    if not x or x['value'] == 'v':
        return redirect(url_for('view_sub_hot', sub=sub['name']))
    elif x['value'] == 'v_two':
        return redirect(url_for('view_sub_new', sub=sub['name']))
    elif x['value'] == 'v_three':
        return redirect(url_for('view_sub_top', sub=sub['name']))


@app.route("/s/<sub>/edit/css")
@login_required
def edit_sub_css(sub):
    """ Here we can edit sub info and settings """
    sub = db.get_sub_from_name(sub)
    if not sub:
        abort(404)

    if not current_user.is_mod(sub['sid']) and not current_user.is_admin():
        abort(403)

    c = db.query('SELECT `content` FROM `sub_stylesheet` WHERE `sid`=%s',
                 (sub['sid'], ))
    c = c.fetchone()['content']
    form = EditSubCSSForm(css=c)

    return render_template('editsubcss.html', sub=sub, form=form)


@app.route("/s/<sub>/edit/flairs")
@login_required
def edit_sub_flairs(sub):
    """ Here we manage the sub's flairs. """
    sub = db.get_sub_from_name(sub)
    if not sub:
        abort(404)

    if not current_user.is_mod(sub['sid']) and not current_user.is_admin():
        abort(403)

    c = db.query('SELECT * FROM `sub_flair` WHERE `sid`=%s', (sub['sid'], ))
    flairs = c.fetchall()
    formflairs = []
    for flair in flairs:
        formflairs.append(EditSubFlair(flair=flair['xid'], text=flair['text']))
    return render_template('editflairs.html', sub=sub, flairs=formflairs,
                           createflair=CreateSubFlair())


@app.route("/s/<sub>/edit")
@login_required
def edit_sub(sub):
    """ Here we can edit sub info and settings """
    sub = db.get_sub_from_name(sub)
    if not sub:
        abort(404)

    if current_user.is_mod(sub['sid']) or current_user.is_admin():
        form = EditSubForm()
        pp = db.get_sub_metadata(sub['sid'], 'sort')
        form.subsort.data = pp.get('value') if pp else ''
        form.sidebar.data = sub['sidebar']
        return render_template('editsub.html', sub=sub, editsubform=form)
    else:
        abort(403)


@app.route("/s/<sub>/sublog", defaults={'page': 1})
@app.route("/s/<sub>/sublog/<int:page>")
def view_sublog(sub, page):
    """ Here we can see a log of mod/admin activity in the sub """
    sub = db.get_sub_from_name(sub)
    if not sub:
        abort(404)

    logs = db.query('SELECT * FROM `sub_log` WHERE `sid`=%s ORDER BY `lid` '
                    'DESC LIMIT 50 OFFSET %s ',
                    (sub['sid'], ((page - 1) * 50)))
    logs = logs.fetchall()
    return render_template('sublog.html', sub=sub, logs=logs, page=page)


@app.route("/s/<sub>/mods")
@login_required
def edit_sub_mods(sub):
    """ Here we can edit moderators for a sub """
    sub = db.get_sub_from_name(sub)
    if not sub:
        abort(404)

    if current_user.is_mod(sub['sid']) or current_user.is_modinv(sub) \
       or current_user.is_admin():
        xmods = db.get_sub_metadata(sub['sid'], 'xmod2', _all=True)
        mods = db.get_sub_metadata(sub['sid'], 'mod2', _all=True)
        modinvs = db.get_sub_metadata(sub['sid'], 'mod2i', _all=True)
        return render_template('submods.html', sub=sub, mods=mods,
                               modinvs=modinvs, xmods=xmods,
                               editmod2form=EditMod2Form(),
                               banuserform=BanUserSubForm())
    else:
        abort(403)


@app.route("/s/<sub>/new.rss")
def sub_new_rss(sub):
    """ RSS feed for /s/sub/new """
    sub = db.get_sub_from_name(sub)
    if not sub:
        abort(404)

    fg = FeedGenerator()
    fg.title("/s/{}".format(sub['name']))
    fg.subtitle("All new posts for {} feed".format(sub['name']))
    fg.link(href=url_for('view_sub_new', sub=sub['name'], _external=True))
    fg.generator("Phuks")
    posts = db.query('SELECT * FROM `sub_post` WHERE sid=%s'
                     ' ORDER BY `posted` DESC LIMIT 30', (sub['sid'], )) \
              .fetchall()

    for post in posts:
        fe = fg.add_entry()
        url = url_for('view_post', sub=sub['name'],
                      pid=post['pid'], _external=True)
        fe.id(url)
        fe.link({'href': url, 'rel': 'self'})
        fe.title(post['title'])

    return fg.rss_str(pretty=True)


@app.route("/m/<subs>", defaults={'page': 1})
@app.route("/m/<subs>/<int:page>")
def view_multisub_new(subs, page):
    """ The multi index page, sorted as most recent posted first """
    names = subs.split('+')
    sids = []
    ksubs = []
    for sub in names:
        sub = db.get_sub_from_name(sub)
        if sub:
            sids.append(sub['sid'])
            ksubs.append(sub)

    posts = db.query('SELECT * FROM `sub_post` WHERE `sid` IN %s '
                     'ORDER BY `posted` DESC LIMIT %s,20',
                     (sids, (page - 1) * 20, )).fetchall()

    return render_template('indexmulti.html', page=page,
                           posts=posts, subs=ksubs,
                           multitype='view_multisub_new')


@app.route("/modmulti", defaults={'page': 1})
@app.route("/modmulti/<int:page>")
def view_modmulti_new(page):
    """ The multi page for subs the user mods, sorted as new first """
    if current_user.is_authenticated:
        subs = db.get_user_modded_subs(current_user.uid)
        sids = []
        for i in subs:
            sids.append(i['sid'])

        posts = misc.getPostList(misc.postListQueryBase().where(Sub.sid << sids),
                                 'new', page).dicts()
        return render_template('indexmulti.html', page=page,
                               sort_type='view_modmulti_new',
                               posts=posts, subs=subs)
    else:
        abort(403)


@app.route("/multi/<subs>", defaults={'page': 1})
@app.route("/multi/<subs>/<int:page>")
def view_usermultisub_new(subs, page):
    """ The multi index page, sorted as most recent posted first """
    multi = db.get_user_multi(subs)
    sids = str(multi['sids']).split('+')
    names = str(multi['subs']).split('+')

    posts = db.query('SELECT * FROM `sub_post` WHERE `sid` IN %s '
                     'ORDER BY `posted` DESC LIMIT %s,20',
                     (sids, (page - 1) * 20, ))

    return render_template('indexmulti.html', page=page, names=names,
                           posts=posts.fetchall(), subs=subs,
                           multitype='view_usermultisub_new')


@app.route("/s/<sub>/new", defaults={'page': 1})
@app.route("/s/<sub>/new/<int:page>")
def view_sub_new(sub, page):
    """ The index page, all posts sorted as most recent posted first """
    if sub.lower() == "all":
        return redirect(url_for('all_new', page=1))
    sub = db.get_sub_from_name(sub)
    if not sub:
        abort(404)

    posts = misc.getPostList(misc.postListQueryBase().where(Sub.sid == sub['sid']),
                             'new', page).dicts()
    mods = db.get_sub_metadata(sub['sid'], 'mod2', _all=True)
    createtxtpost = CreateSubTextPost(sub=sub['name'])
    createlinkpost = CreateSubLinkPost(sub=sub['name'])

    return render_template('sub.html', sub=sub, page=page,
                           sort_type='view_sub_new',
                           posts=posts, mods=mods,
                           txtpostform=createtxtpost,
                           lnkpostform=createlinkpost)


@app.route("/s/<sub>/bannedusers")
def view_sub_bans(sub):
    """ See banned users for the sub """
    sub = db.get_sub_from_name(sub)
    if not sub:
        abort(404)

    banned = db.get_sub_metadata(sub['sid'], 'ban', _all=True)
    xbans = db.get_sub_metadata(sub['sid'], 'xban', _all=True)
    return render_template('subbans.html', sub=sub, banned=banned,
                           xbans=xbans, banuserform=BanUserSubForm())


@app.route("/s/<sub>/top", defaults={'page': 1})
@app.route("/s/<sub>/top/<int:page>")
def view_sub_top(sub, page):
    """ The index page, /top sorting """
    if sub.lower() == "all":
        return redirect(url_for('all_top', page=1))
    sub = db.get_sub_from_name(sub)
    if not sub:
        abort(404)

    posts = misc.getPostList(misc.postListQueryBase().where(Sub.sid == sub['sid']),
                             'top', page).dicts()

    mods = db.get_sub_metadata(sub['sid'], 'mod2', _all=True)
    createtxtpost = CreateSubTextPost(sub=sub['name'])
    createlinkpost = CreateSubLinkPost(sub=sub['name'])

    return render_template('sub.html', sub=sub, page=page,
                           sort_type='view_sub_top',
                           posts=posts, mods=mods,
                           txtpostform=createtxtpost,
                           lnkpostform=createlinkpost)


@app.route("/s/<sub>/hot", defaults={'page': 1})
@app.route("/s/<sub>/hot/<int:page>")
def view_sub_hot(sub, page):
    """ The index page, /hot sorting """
    if sub.lower() == "all":
        return redirect(url_for('all_hot', page=1))
    sub = db.get_sub_from_name(sub)
    if not sub:
        abort(404)

    posts = misc.getPostList(misc.postListQueryBase().where(Sub.sid == sub['sid']),
                             'hot', page).dicts()
    mods = db.get_sub_metadata(sub['sid'], 'mod2', _all=True)
    createtxtpost = CreateSubTextPost(sub=sub['name'])
    createlinkpost = CreateSubLinkPost(sub=sub['name'])

    return render_template('sub.html', sub=sub, page=page,
                           sort_type='view_sub_hot',
                           posts=posts, mods=mods,
                           txtpostform=createtxtpost,
                           lnkpostform=createlinkpost)


@app.route("/s/<sub>/<pid>")
def view_post(sub, pid, comments=False, highlight=None):
    """ View post and comments (WIP) """
    kkk = time.time()
    try:
        post = misc.postListQueryBase(SubPost.sid, SubPost.content, nofilter=True).where(SubPost.pid == pid).dicts().get()
    except SubPost.DoesNotExist:
        abort(403)
    if post['sub'].lower() != sub.lower():
        abort(404)
    editflair = EditPostFlair()

    editflair.flair.choices = []
    if post['uid'] == current_user.get_id() or current_user.is_mod(post['sid']) \
       or current_user.is_admin():
        flairs = db.query('SELECT `xid`, `text` FROM `sub_flair` '
                          'WHERE `sid`=%s', (post['sid'], )).fetchall()
        for flair in flairs:
            editflair.flair.choices.append((flair['xid'], flair['text']))

    mods = db.get_sub_metadata(post['sid'], 'mod2', _all=True)
    txtpedit = EditSubTextPostForm()
    txtpedit.content.data = post['content']
    if not comments:
        comments = misc.get_post_comments(post['pid'])

    ksub = db.get_sub_from_sid(post['sid'])
    print('PRE FINAL TIMINGS ', time.time() - kkk)

    return render_template('post.html', post=post, mods=mods,
                           edittxtpostform=txtpedit, sub=ksub,
                           editlinkpostform=EditSubLinkPostForm(),
                           comments=comments,
                           editpostflair=editflair, highlight=highlight)


@app.route("/p/<pid>")
def view_post_inbox(pid):
    """ Gets route to post from just pid """
    post = db.get_post_from_pid(pid)
    if not post:
        abort(404)
    sub = db.get_sub_from_sid(post['sid'])
    return redirect(url_for('view_post', sub=sub['name'], pid=post['pid']))


@app.route("/c/<cid>")
def view_comment_inbox(cid):
    """ Gets route to post from just cid """
    comm = db.get_comment_from_cid(cid)
    if not comm:
        abort(404)
    post = db.get_post_from_pid(comm['pid'])
    sub = db.get_sub_from_sid(post['sid'])
    return redirect(url_for('view_post', sub=sub['name'], pid=comm['pid']))


@app.route("/s/<sub>/<pid>/<cid>")
def view_perm(sub, pid, cid):
    """ Permalink to comment """
    # We get the comment...
    the_comment = db.get_comment_from_cid(cid)
    if not the_comment:
        abort(404)
    tc = cid if not the_comment['parentcid'] else the_comment['parentcid']
    tq = SubPostComment.select(SubPostComment.cid).where(SubPostComment.parentcid == tc).alias('jq')
    cmskel = SubPostComment.select(SubPostComment.cid, SubPostComment.parentcid)
    cmskel = cmskel.join(tq, on=((tq.c.cid == SubPostComment.parentcid) | (SubPostComment.parentcid == tc)))
    cmskel = cmskel.group_by(SubPostComment.cid)
    cmskel = cmskel.order_by(SubPostComment.score.desc()).dicts()
    if cmskel.count() == 0:
        return view_post(sub, pid, [])
    cmxk = misc.build_comment_tree(cmskel, tc)
    if the_comment['parentcid']:
        cmxk[1].append(the_comment['parentcid'])
        cmxk = ([{'cid': the_comment['parentcid'], 'children': cmxk[0]}], cmxk[1])
    return view_post(sub, pid, misc.expand_comment_tree(cmxk), cid)


@app.route("/u/<user>")
@login_required
def view_user(user):
    """ WIP: View user's profile, posts, comments, badges, etc """
    user = db.get_user_from_name(user)
    if not user:
        abort(404)

    owns = db.get_user_positions(user['uid'], 'mod1')
    mods = db.get_user_positions(user['uid'], 'mod2')
    badges = db.get_user_badges(user['uid'])
    pcount = db.query('SELECT COUNT(*) AS c FROM `sub_post` WHERE `uid`=%s',
                      (user['uid'], )).fetchone()['c']
    ccount = db.query('SELECT COUNT(*) AS c FROM `sub_post_comment` WHERE '
                      '`uid`=%s', (user['uid'], )).fetchone()['c']
    habit = db.get_user_post_count_habit(user['uid'])
    return render_template('user.html', user=user, badges=badges, habit=habit,
                           msgform=CreateUserMessageForm(), pcount=pcount,
                           ccount=ccount, owns=owns, mods=mods)


@app.route("/u/<user>/posts", defaults={'page': 1})
@app.route("/u/<user>/posts/<int:page>")
@login_required
def view_user_posts(user, page):
    """ WIP: View user's recent posts """
    user = db.get_user_from_name(user)
    if not user or user['status'] == 10:
        abort(404)

    posts = misc.getPostList(misc.postListQueryBase().where(User.uid == user['uid']),
                             'new', page).dicts()
    return render_template('userposts.html', page=page, sort_type='view_user_posts',
                           posts=posts, user=user)


@app.route("/u/<user>/savedposts", defaults={'page': 1})
@app.route("/u/<user>/savedposts/<int:page>")
@login_required
def view_user_savedposts(user, page):
    """ WIP: View user's saved posts """
    user = db.get_user_from_name(user)
    if not user or user['status'] == 10:
        abort(404)
    if current_user.uid == user['uid']:
        pids = db.get_all_user_saved(current_user.uid)
        posts = misc.getPostList(misc.postListQueryBase().where(SubPost.pid << pids),
                                 'new', page).dicts()
        return render_template('userposts.html', page=page,
                               sort_type='view_user_savedposts',
                               posts=posts, user=user)
    else:
        abort(403)


@app.route("/u/<user>/comments", defaults={'page': 1})
@app.route("/u/<user>/comments/<int:page>")
@login_required
def view_user_comments(user, page):
    """ WIP: View user's recent comments """
    user = db.get_user_from_name(user)
    if not user or user['status'] == 10:
        abort(404)

    comments = misc.getUserComments(user['uid'], page)
    return render_template('usercomments.html', user=user, page=page,
                           comments=comments)


@app.route("/u/<user>/edit")
@login_required
def edit_user(user):
    """ WIP: Edit user's profile, slogan, quote, etc """
    user = db.get_user_from_name(user)
    if not user or user['status'] == 10:
        abort(404)

    owns = db.get_user_positions(user['uid'], 'mod1')
    mods = db.get_user_positions(user['uid'], 'mod2')
    badges = db.get_user_badges(user['uid'])
    pcount = db.query('SELECT COUNT(*) AS c FROM `sub_post` WHERE `uid`=%s',
                      (user['uid'], )).fetchone()['c']
    ccount = db.query('SELECT COUNT(*) AS c FROM `sub_post_comment` WHERE '
                      '`uid`=%s', (user['uid'], )).fetchone()['c']
    exlink = int(db.get_user_metadata(user['uid'], 'exlinks'))
    styles = int(db.get_user_metadata(user['uid'], 'nostyles'))
    nsfw = int(db.get_user_metadata(user['uid'], 'nsfw'))
    exp = int(db.get_user_metadata(user['uid'], 'labrat'))
    noscroll = int(db.get_user_metadata(user['uid'], 'noscroll'))
    form = EditUserForm(external_links=bool(exlink), show_nsfw=bool(nsfw),
                        disable_sub_style=bool(styles), experimental=bool(exp),
                        noscroll=bool(noscroll))
    adminbadges = []
    if current_user.is_admin():
        adminbadges = db.query('SELECT * FROM `user_badge`').fetchall()
    if current_user.get_username() == user['name'] or current_user.is_admin():
        return render_template('edituser.html', user=user, owns=owns,
                               badges=badges, adminbadges=adminbadges,
                               pcount=pcount, ccount=ccount, mods=mods,
                               edituserform=form)
    else:
        abort(403)


@app.route("/messages")
@login_required
def inbox_sort():
    """ Go to inbox with the new message """
    if current_user.new_pm_count() == 0 \
       and current_user.new_postreply_count() > 0:
        return redirect(url_for('view_messages_postreplies'))
    if current_user.new_pm_count() == 0 \
       and current_user.new_comreply_count() > 0:
        return redirect(url_for('view_messages_comreplies'))
    if current_user.new_pm_count() == 0 \
       and current_user.new_modmail_count() > 0:
        return redirect(url_for('view_messages_modmail'))
    else:
        return redirect(url_for('view_messages'))


@app.route("/messages/inbox", defaults={'page': 1})
@app.route("/messages/inbox/<int:page>")
def view_messages(page):
    """ View user's messages """
    user = session['user_id']
    if current_user.user['status'] == 10:
        abort(404)
    msgs = misc.getMessagesIndex(page)
    return render_template('messages/messages.html', user=user, page=page,
                           messages=msgs, box_name="Inbox", boxID="1",
                           box_route='view_messages')


@app.route("/messages/sent", defaults={'page': 1})
@app.route("/messages/sent/<int:page>")
@login_required
def view_messages_sent(page):
    """ View user's messages sent """
    user = session['user_id']
    if current_user.user['status'] == 10:
        abort(404)
    msgs = misc.getMessagesSent(page)
    return render_template('messages/sent.html', user=user, messages=msgs,
                           page=page, box_route='view_messages_sent')


@app.route("/messages/postreplies", defaults={'page': 1})
@app.route("/messages/postreplies/<int:page>")
@login_required
def view_messages_postreplies(page):
    """ WIP: View user's post replies """
    user = session['user_id']
    if current_user.user['status'] == 10:
        abort(404)
    now = datetime.datetime.utcnow()
    db.uquery('UPDATE `message` SET `read`=%s WHERE `read` IS NULL AND '
              '`receivedby`=%s AND `mtype`=4', (now, user))
    caching.cache.delete_memoized(db.user_mail_count, current_user.uid)
    socketio.emit('notification',
                  {'count': db.user_mail_count(current_user.uid)},
                  namespace='/snt',
                  room='user' + current_user.uid)
    msgs = misc.getMsgPostReplies(page)
    return render_template('messages/postreply.html', user=user, messages=msgs,
                           page=page, box_name="Replies", boxID="2",
                           box_route='view_messages_postreplies')


@app.route("/messages/commentreplies", defaults={'page': 1})
@app.route("/messages/commentreplies/<int:page>")
@login_required
def view_messages_comreplies(page):
    """ WIP: View user's comments replies """
    user = session['user_id']
    if current_user.user['status'] == 10:
        abort(404)
    now = datetime.datetime.utcnow()
    db.uquery('UPDATE `message` SET `read`=%s WHERE `read` IS NULL AND '
              '`receivedby`=%s AND `mtype`=5', (now, user))
    caching.cache.delete_memoized(db.user_mail_count, current_user.uid)
    socketio.emit('notification',
                  {'count': db.user_mail_count(current_user.uid)},
                  namespace='/snt',
                  room='user' + current_user.uid)
    msgs = misc.getMsgCommReplies(page)
    return render_template('messages/commreply.html', user=user,
                           page=page, box_name="Replies", messages=msgs,
                           box_route='view_messages_comreplies')


@app.route("/messages/modmail", defaults={'page': 1})
@app.route("/messages/modmail/<int:page>")
@login_required
def view_messages_modmail(page):
    """ WIP: View user's modmail """
    user = session['user_id']
    if current_user.user['status'] == 10:
        abort(404)
    msgs = misc.getMessagesModmail(page)
    return render_template('messages/modmail.html', user=user, messages=msgs,
                           page=page, box_route='view_messages_modmail')


@app.route("/messages/saved", defaults={'page': 1})
@app.route("/messages/saved/<int:page>")
def view_saved_messages(page):
    """ WIP: View user's saved messages """
    user = session['user_id']
    if current_user.user['status'] == 10:
        abort(404)
    msgs = misc.getMessagesSaved(page)
    return render_template('messages/saved.html', user=user, messages=msgs,
                           page=page, box_route='view_saved_messages')


@app.route("/admin")
@login_required
def admin_area():
    """ WIP: View users. assign badges, etc """
    if current_user.is_admin():
        users = db.query('SELECT COUNT(*) AS c FROM `user`').fetchone()['c']
        subs = db.query('SELECT COUNT(*) AS c FROM `sub`').fetchone()['c']
        posts = db.query('SELECT COUNT(*) AS c FROM `sub_post`') \
                  .fetchone()['c']
        comms = db.query('SELECT COUNT(*) AS c FROM `sub_post_comment`') \
                  .fetchone()['c']
        ups = db.query('SELECT COUNT(*) AS c FROM `sub_post_vote` WHERE '
                       '`positive`=1').fetchone()['c']
        ups += db.query('SELECT COUNT(*) AS c FROM `sub_post_comment_vote` '
                        'WHERE `positive`=1').fetchone()['c']
        downs = db.query('SELECT COUNT(*) AS c FROM `sub_post_vote` WHERE '
                         '`positive`=0').fetchone()['c']
        downs += db.query('SELECT COUNT(*) AS c FROM `sub_post_comment_vote` '
                          'WHERE `positive`=0').fetchone()['c']
        badges = db.query('SELECT * FROM `user_badge`').fetchall()
        btc = db.get_site_metadata('usebtc')
        if btc:
            x = db.get_site_metadata('btcmsg')['value']
            y = db.get_site_metadata('btcaddr')['value']
            btc = UseBTCdonationForm(message=x, btcaddress=y)
        else:
            btc = UseBTCdonationForm()
        invite = db.get_site_metadata('useinvitecode')
        if invite and invite['value'] == '1':
            a = db.get_site_metadata('invitecode')['value']
            invite = UseInviteCodeForm(invitecode=a)
        else:
            invite = UseInviteCodeForm()

        return render_template('admin/admin.html', badges=badges, subs=subs,
                               posts=posts, ups=ups, downs=downs, users=users,
                               createuserbadgeform=CreateUserBadgeForm(),
                               comms=comms, usebtcdonationform=btc,
                               useinvitecodeform=invite)
    else:
        abort(404)


@app.route("/admin/users", defaults={'page': 1})
@app.route("/admin/users/<int:page>")
@login_required
def admin_users(page):
    """ WIP: View users. """
    if current_user.is_admin():
        users = db.query('SELECT * FROM `user` ORDER BY `joindate` DESC '
                         'LIMIT 50 OFFSET %s', (((page - 1) * 50),)).fetchall()
        return render_template('admin/users.html', users=users, page=page,
                               admin_route='admin_users')
    else:
        abort(404)


@app.route("/admin/admins")
@login_required
def view_admins():
    """ WIP: View admins. """
    if current_user.is_admin():
        uids = db.query('SELECT * FROM `user_metadata` WHERE `key`=%s',
                        ('admin', )).fetchall()
        users = []
        for u in uids:
            user = db.get_user_from_uid(u['uid'])
            users.append(user)
        return render_template('admin/users.html', users=users,
                               admin_route='view_admins')
    else:
        abort(404)


@app.route("/admin/usersearch/<term>")
@login_required
def admin_users_search(term):
    """ WIP: Search users. """
    if current_user.is_admin():
        term = re.sub('[^A-Za-z0-9.\-_]+', '', term)
        users = db.query('SELECT * FROM `user` WHERE `name` LIKE %s'
                         'ORDER BY `name` ASC', ('%' + term + '%',)).fetchall()
        return render_template('admin/users.html', users=users, term=term,
                               admin_route='admin_users_search')
    else:
        abort(404)


@app.route("/admin/subs", defaults={'page': 1})
@app.route("/admin/subs/<int:page>")
@login_required
def admin_subs(page):
    """ WIP: View subs. Assign new owners """
    if current_user.is_admin():
        subs = db.query('SELECT * FROM `sub` '
                        'LIMIT 50 OFFSET %s', (((page - 1) * 50),)).fetchall()
        return render_template('admin/subs.html', subs=subs, page=page,
                               admin_route='admin_subs',
                               editmodform=EditModForm())
    else:
        abort(404)


@app.route("/admin/subsearch/<term>")
@login_required
def admin_subs_search(term):
    """ WIP: Search for a sub. """
    if current_user.is_admin():
        term = re.sub('[^A-Za-z0-9.\-_]+', '', term)
        subs = db.query('SELECT * FROM `sub` WHERE `name` LIKE %s'
                        'ORDER BY `name` ASC', ('%' + term + '%',))
        return render_template('admin/subs.html', subs=subs, term=term,
                               admin_route='admin_subs_search',
                               editmodform=EditModForm())
    else:
        abort(404)


@app.route("/admin/posts/all/", defaults={'page': 1})
@app.route("/admin/posts/all/<int:page>")
@login_required
def admin_posts(page):
    """ WIP: View posts. """
    if current_user.is_admin():
        posts = db.query('SELECT * FROM `sub_post` ORDER BY `posted` DESC '
                         'LIMIT 50 OFFSET %s', (((page - 1) * 50),))
        return render_template('admin/posts.html', page=page,
                               admin_route='admin_posts',
                               posts=posts.fetchall())
    else:
        abort(404)


@app.route("/admin/post/search/<term>")
@login_required
def admin_post_search(term):
    """ WIP: Post search result. """
    if current_user.is_admin():
        term = re.sub('[^A-Za-z0-9.\-_]+', '', term)
        post = db.get_post_from_pid(term)
        user = db.get_user_from_uid(post['uid'])
        sub = db.get_sub_from_sid(post['sid'])

        votes = db.query('SELECT * FROM `sub_post_vote` WHERE `pid`=%s',
                         (post['pid'],)).fetchall()
        upcount = db.query('SELECT COUNT(*) AS c FROM `sub_post_vote` WHERE '
                           '`pid`=%s AND `positive`=1', (post['pid'], )) \
                    .fetchone()['c']
        downcount = db.query('SELECT COUNT(*) AS c FROM `sub_post_vote` WHERE '
                             '`pid`=%s AND `positive`=0', (post['pid'], )) \
                      .fetchone()['c']

        pcount = db.query('SELECT COUNT(*) AS c FROM `sub_post` WHERE '
                          '`uid`=%s', (user['uid'],)).fetchone()['c']
        ccount = db.query('SELECT COUNT(*) AS c FROM `sub_post_comment` WHERE '
                          '`uid`=%s', (user['uid'],)).fetchone()['c']

        return render_template('admin/post.html', sub=sub, post=post,
                               votes=votes, ccount=ccount, pcount=pcount,
                               upcount=upcount, downcount=downcount, user=user)
    else:
        abort(404)


@app.route("/admin/domains", defaults={'page': 1})
@app.route("/admin/domains/<int:page>")
@login_required
def admin_domains(page):
    """ WIP: View Banned Domains """
    if current_user.is_admin():
        domains = db.get_site_metadata('banned_domain', _all=True)
        return render_template('admin/domains.html', domains=domains,
                               page=page, admin_route='admin_domains',
                               bandomainform=BanDomainForm())
    else:
        abort(404)


@app.route("/sitelog", defaults={'page': 1})
@app.route("/sitelog/<int:page>")
@login_required
def view_sitelog(page):
    """ Here we can see a log of admin activity on the site """
    logs = db.query('SELECT * FROM `site_log` ORDER BY `lid` DESC LIMIT 50 '
                    'OFFSET %s ', (((page - 1) * 50),))
    return render_template('sitelog.html', logs=logs.fetchall(), page=page)


@app.route("/register", methods=['GET', 'POST'])
def register():
    """ Endpoint for the registration form """
    if current_user.is_authenticated:
        return redirect(url_for('index'))
    form = RegistrationForm()
    if form.validate():
        if not allowedNames.match(form.username.data):
            return render_template('register.html', error="Username has invalid characters.")
        # check if user or email are in use
        if db.get_user_from_name(form.username.data):
            return render_template('register.html', error="Username is not available.")
        x = db.query('SELECT `uid` FROM `user` WHERE `email`=%s',
                     (form.email.data,))
        if x.fetchone() and form.email.data != '':
            return render_template('register.html', error="E-mail address is already in use.")

        y = db.get_site_metadata('useinvitecode')
        y = y['value'] if y else False
        if y == '1':
            z = db.get_site_metadata('invitecode')['value']
            if z != form.invitecode.data:
                return render_template('register.html', error="Invalid invite code.")
        user = db.create_user(form.username.data, form.email.data,
                              form.password.data)
        # defaults
        defaults = getDefaultSubs()
        for d in defaults:
            db.create_subscription(user['uid'], d['sid'], 1)

        login_user(misc.load_user(user['uid']))
        return redirect(url_for('welcome'))

    return render_template('register.html', error=get_errors(form))


@app.route("/login", methods=['GET', 'POST'])
def login():
    """ Endpoint for the login form """
    if current_user.is_authenticated:
        return redirect(url_for('index'))
    form = LoginForm()
    if form.validate_on_submit():
        user = db.get_user_from_name(form.username.data)
        if not user or user['status'] == 10:
            return render_template("login.html", error="Invalid username or password.")

        if user['crypto'] == 1:  # bcrypt
            thash = bcrypt.hashpw(form.password.data.encode('utf-8'),
                                  user['password'].encode('utf-8'))
            if thash == user['password'].encode('utf-8'):
                theuser = misc.load_user(user['uid'])
                login_user(theuser, remember=form.remember.data)
                send_uinfo(theuser)
                return form.redirect('index')
            else:
                return render_template("login.html", error="Invalid username or password")
        else:  # Unknown hash
            return render_template("login.html", error="Something is really borked. Please file a bug report.")
    return render_template("login.html", error=get_errors(form))


@app.route("/submit/<ptype>", defaults={'sub': ''})
@app.route("/submit/<ptype>/<sub>")
@login_required
<<<<<<< HEAD
def submit_link(sub):
    """ Endpoint for link submission creation """
    subs = db.get_all_sub_names()
    lnkpostform = CreateSubLinkPost()
    if request.args.get('title'):
        lnkpostform.title.data = request.args.get('title')
    if request.args.get('url'):
        lnkpostform.link.data = request.args.get('url')
    return render_template('createpost.html', type='link', sub=sub, subs=subs,
                           lnkpostform=lnkpostform)
=======
def submit(ptype, sub):
    if ptype not in ['link', 'text']:
        abort(404)
    txtpostform = CreateSubTextPost()
    txtpostform.ptype.data = ptype
    txtpostform.sub.data = sub
    if request.args.get('title'):
        txtpostform.title.data = request.args.get('title')
    if request.args.get('url'):
        txtpostform.link.data = request.args.get('url')
    return render_template('createpost.html', txtpostform=txtpostform)
>>>>>>> 3c76984f


@app.route("/recover")
def password_recovery():
    """ Endpoint for the registration form """
    if current_user.is_authenticated:
        return redirect(url_for('index'))
    return render_template('password_recovery.html')


@app.route('/reset/<uid>/<key>')
def password_reset(uid, key):
    """ The page that actually resets the password """
    user = db.get_user_from_uid(uid)
    if not user:
        abort(403)
    key = db.get_user_metadata(user['uid'], 'recovery-key')
    # keyExp = db.get_user_metadata(user['uid'], 'recovery-key-time')
    if not key:
        abort(404)
    if current_user.is_authenticated:
        db.uquery('DELETE FROM `user_metadata` WHERE `uid`=%s AND `key`=%s',
                  (user['uid'], 'recovery-key'))
        db.uquery('DELETE FROM `user_metadata` WHERE `uid`=%s AND `key`=%s',
                  (user['uid'], 'recovery-key-time'))
        return redirect(url_for('index'))

    form = forms.PasswordResetForm(key=key['value'], user=user['uid'])
    return render_template('password_reset.html', resetpw=form)


@app.route('/edit/<pid>', methods=['GET', 'POST'])
def edit_post(pid):
    pass


@app.route('/stick/<pid>', methods=['GET', 'POST'])
def stick_post(pid):
    pass


@app.route('/miner/stats')
def miner_stats():
    hg = misc.getCurrentHashrate()
    bg = misc.getCurrentUserStats(current_user.name) if current_user.is_authenticated else {}
    lg = misc.getMiningLeaderboardJson()
    return jsonify(**{**hg, **bg, **lg})


@app.route("/api")
def view_api():
    """ View API help page """
    return render_template('api.html')


@app.route("/tos")
def tos():
    """ Shows the site's TOS. """
    return render_template('tos.html')


@app.route("/privacy")
def privacy():
    """ Shows the site's privacy policy. """
    return render_template('privacy.html')


@app.route("/assets")
def assets():
    """ Shows the site's assets. """
    return render_template('assets.html')


@app.errorhandler(401)
def unauthorized(error):
    """ 401 Unauthorized """
    return redirect(url_for('login'))


@app.errorhandler(403)
def Forbidden(error):
    """ 403 Forbidden """
    return render_template('errors/403.html'), 403


@app.errorhandler(404)
def not_found(error):
    """ 404 Not found error """
    return render_template('errors/404.html'), 404


@app.errorhandler(500)
def server_error(error):
    """ 500 Internal server error """
    return render_template('errors/500.html'), 500<|MERGE_RESOLUTION|>--- conflicted
+++ resolved
@@ -1282,18 +1282,6 @@
 @app.route("/submit/<ptype>", defaults={'sub': ''})
 @app.route("/submit/<ptype>/<sub>")
 @login_required
-<<<<<<< HEAD
-def submit_link(sub):
-    """ Endpoint for link submission creation """
-    subs = db.get_all_sub_names()
-    lnkpostform = CreateSubLinkPost()
-    if request.args.get('title'):
-        lnkpostform.title.data = request.args.get('title')
-    if request.args.get('url'):
-        lnkpostform.link.data = request.args.get('url')
-    return render_template('createpost.html', type='link', sub=sub, subs=subs,
-                           lnkpostform=lnkpostform)
-=======
 def submit(ptype, sub):
     if ptype not in ['link', 'text']:
         abort(404)
@@ -1305,7 +1293,6 @@
     if request.args.get('url'):
         txtpostform.link.data = request.args.get('url')
     return render_template('createpost.html', txtpostform=txtpostform)
->>>>>>> 3c76984f
 
 
 @app.route("/recover")
